--- conflicted
+++ resolved
@@ -59,7 +59,6 @@
  * });
  * </pre>
  */
-<<<<<<< HEAD
 public class BinaryHttpResponseHandler extends AsyncHttpResponseHandler
 {
 	private static final int PROGRESS_CHANGE_MESSAGE = 6;
@@ -272,107 +271,6 @@
 			sendFailureMessage(e, responseBody);
 		}
 
-		if (status.getStatusCode() >= 300)
-		{
-			sendFailureMessage(new HttpResponseException(status.getStatusCode(), status.getReasonPhrase()), responseBody);
-		}
-		else
-		{
-			sendSuccessMessage(status.getStatusCode(), responseBody);
-		}
-	}
-
-	public boolean isCanceled()
-	{
-		return isCanceled;
-	}
-	
-	public void setIsCanceled(boolean isCanceled)
-	{
-		this.isCanceled = isCanceled;
-	}
-=======
-public class BinaryHttpResponseHandler extends AsyncHttpResponseHandler {
-    // Allow images by default
-    private static String[] mAllowedContentTypes = new String[] {
-        "image/jpeg",
-        "image/png"
-    };
-
-    /**
-     * Creates a new BinaryHttpResponseHandler
-     */
-    public BinaryHttpResponseHandler() {
-        super();
-    }
-
-    /**
-     * Creates a new BinaryHttpResponseHandler, and overrides the default allowed
-     * content types with passed String array (hopefully) of content types.
-     */
-    public BinaryHttpResponseHandler(String[] allowedContentTypes) {
-        this();
-        mAllowedContentTypes = allowedContentTypes;
-    }
-
-
-    //
-    // Callbacks to be overridden, typically anonymously
-    //
-
-    /**
-     * Fired when a request returns successfully, override to handle in your own code
-     * @param binaryData the body of the HTTP response from the server
-     */
-    public void onSuccess(byte[] binaryData) {}
-
-    /**
-     * Fired when a request returns successfully, override to handle in your own code
-     * @param statusCode the status code of the response
-     * @param binaryData the body of the HTTP response from the server
-     */
-    public void onSuccess(int statusCode, byte[] binaryData) {
-        onSuccess(binaryData);
-    }
-
-    /**
-     * Fired when a request fails to complete, override to handle in your own code
-     * @param error the underlying cause of the failure
-     * @param binaryData the response body, if any
-     * @deprecated
-     */
-    @Deprecated
-    public void onFailure(Throwable error, byte[] binaryData) {
-        // By default, call the deprecated onFailure(Throwable) for compatibility
-        onFailure(error);
-    }
-
-
-    //
-    // Pre-processing of messages (executes in background threadpool thread)
-    //
-
-    protected void sendSuccessMessage(int statusCode, byte[] responseBody) {
-        sendMessage(obtainMessage(SUCCESS_MESSAGE, new Object[]{statusCode, responseBody}));
-    }
-
-    @Override
-    protected void sendFailureMessage(Throwable e, byte[] responseBody) {
-        sendMessage(obtainMessage(FAILURE_MESSAGE, new Object[]{e, responseBody}));
-    }
-
-    //
-    // Pre-processing of messages (in original calling thread, typically the UI thread)
-    //
-
-    protected void handleSuccessMessage(int statusCode, byte[] responseBody) {
-        onSuccess(statusCode, responseBody);
-    }
-
-    protected void handleFailureMessage(Throwable e, byte[] responseBody) {
-        onFailure(e, responseBody);
-    }
-
     // Methods which emulate android's Handler and Message methods
     @Override
     protected void handleMessage(Message msg) {
@@ -432,5 +330,4 @@
             sendSuccessMessage(status.getStatusCode(), responseBody);
         }
     }
->>>>>>> 832812c2
 }